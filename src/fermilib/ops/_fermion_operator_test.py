#   Licensed under the Apache License, Version 2.0 (the "License");
#   you may not use this file except in compliance with the License.
#   You may obtain a copy of the License at
#
#       http://www.apache.org/licenses/LICENSE-2.0
#
#   Unless required by applicable law or agreed to in writing, software
#   distributed under the License is distributed on an "AS IS" BASIS,
#   WITHOUT WARRANTIES OR CONDITIONS OF ANY KIND, either express or implied.
#   See the License for the specific language governing permissions and
#   limitations under the License.

"""Tests  _fermion_operator.py."""
import copy
import numpy
import unittest

from fermilib.ops._fermion_operator import (FermionOperator,
                                            FermionOperatorError,
                                            hermitian_conjugated,
                                            normal_ordered,
                                            number_operator)


class FermionOperatorTest(unittest.TestCase):

    def test_init_defaults(self):
        loc_op = FermionOperator()
        self.assertEqual(len(loc_op.terms), 0)

    def test_init_tuple_real_coefficient(self):
        loc_op = ((0, 1), (5, 0), (6, 1))
        coefficient = 0.5
        fermion_op = FermionOperator(loc_op, coefficient)
        self.assertEqual(len(fermion_op.terms), 1)
        self.assertEqual(fermion_op.terms[loc_op], coefficient)

    def test_init_tuple_complex_coefficient(self):
        loc_op = ((0, 1), (5, 0), (6, 1))
        coefficient = 0.6j
        fermion_op = FermionOperator(loc_op, coefficient)
        self.assertEqual(len(fermion_op.terms), 1)
        self.assertEqual(fermion_op.terms[loc_op], coefficient)

    def test_init_tuple_npfloat64_coefficient(self):
        loc_op = ((0, 1), (5, 0), (6, 1))
        coefficient = numpy.float64(2.303)
        fermion_op = FermionOperator(loc_op, coefficient)
        self.assertEqual(len(fermion_op.terms), 1)
        self.assertEqual(fermion_op.terms[loc_op], coefficient)

    def test_init_tuple_npcomplex128_coefficient(self):
        loc_op = ((0, 1), (5, 0), (6, 1))
        coefficient = numpy.complex128(-1.123j + 43.7)
        fermion_op = FermionOperator(loc_op, coefficient)
        self.assertEqual(len(fermion_op.terms), 1)
        self.assertEqual(fermion_op.terms[loc_op], coefficient)

<<<<<<< HEAD
    def test_multiplicative_identity(self):
        u = FermionOperator.multiplicative_identity()
=======
    def test_identity_is_multiplicative_identity(self):
        u = FermionOperator.identity()
>>>>>>> 4f856705
        f = FermionOperator(((0, 1), (5, 0), (6, 1)), 0.6j)
        g = FermionOperator(((0, 0), (5, 0), (6, 1)), 0.3j)
        h = f + g
        self.assertTrue(f.isclose(u * f))
        self.assertTrue(f.isclose(f * u))
        self.assertTrue(g.isclose(u * g))
        self.assertTrue(g.isclose(g * u))
        self.assertTrue(h.isclose(u * h))
        self.assertTrue(h.isclose(h * u))
<<<<<<< HEAD
        u *= h
        self.assertTrue(h.isclose(u))

        self.assertFalse(f.isclose(u))
        self.assertFalse(FermionOperator.multiplicative_identity().isclose(u))

    def test_additive_identity(self):
        o = FermionOperator.additive_identity()
=======

        u *= h
        self.assertTrue(h.isclose(u))
        self.assertFalse(f.isclose(u))

        # Method always returns new instances.
        self.assertFalse(FermionOperator.identity().isclose(u))

    def test_zero_is_additive_identity(self):
        o = FermionOperator.zero()
>>>>>>> 4f856705
        f = FermionOperator(((0, 1), (5, 0), (6, 1)), 0.6j)
        g = FermionOperator(((0, 0), (5, 0), (6, 1)), 0.3j)
        h = f + g
        self.assertTrue(f.isclose(o + f))
        self.assertTrue(f.isclose(f + o))
        self.assertTrue(g.isclose(o + g))
        self.assertTrue(g.isclose(g + o))
        self.assertTrue(h.isclose(o + h))
        self.assertTrue(h.isclose(h + o))
<<<<<<< HEAD
        o += h
        self.assertTrue(h.isclose(o))

        self.assertFalse(f.isclose(o))
        self.assertFalse(FermionOperator.multiplicative_identity().isclose(o))

    def test_additive_identity_is_multiplicative_nil(self):
        o = FermionOperator.additive_identity()
        u = FermionOperator.multiplicative_identity()
=======

        o += h
        self.assertTrue(h.isclose(o))
        self.assertFalse(f.isclose(o))

        # Method always returns new instances.
        self.assertFalse(FermionOperator.zero().isclose(o))

    def test_zero_is_multiplicative_nil(self):
        o = FermionOperator.zero()
        u = FermionOperator.identity()
>>>>>>> 4f856705
        f = FermionOperator(((0, 1), (5, 0), (6, 1)), 0.6j)
        g = FermionOperator(((0, 0), (5, 0), (6, 1)), 0.3j)
        self.assertTrue(o.isclose(o * u))
        self.assertTrue(o.isclose(o * f))
        self.assertTrue(o.isclose(o * g))
        self.assertTrue(o.isclose(o * (f + g)))

    def test_init_str(self):
        fermion_op = FermionOperator('0^ 5 12^', -1.)
        correct = ((0, 1), (5, 0), (12, 1))
        self.assertIn(correct, fermion_op.terms)
        self.assertEqual(fermion_op.terms[correct], -1.0)

    def test_merges_multiple_whitespace(self):
        fermion_op = FermionOperator('        \n ')
        self.assertEqual(fermion_op.terms, {(): 1})

    def test_init_str_identity(self):
        fermion_op = FermionOperator('')
        self.assertIn((), fermion_op.terms)

    def test_init_bad_term(self):
        with self.assertRaises(ValueError):
            _ = FermionOperator(list())

    def test_init_bad_coefficient(self):
        with self.assertRaises(ValueError):
            _ = FermionOperator('0^', "0.5")

    def test_init_bad_action_str(self):
        with self.assertRaises(FermionOperatorError):
            _ = FermionOperator('0-')

    def test_init_bad_action_tuple(self):
        with self.assertRaises(ValueError):
            FermionOperator(((0, 2),))

    def test_init_bad_tuple(self):
        with self.assertRaises(ValueError):
            _ = FermionOperator(((0, 1, 1),))

    def test_init_bad_str(self):
        with self.assertRaises(FermionOperatorError):
            _ = FermionOperator('^')

    def test_init_bad_mode_num(self):
        with self.assertRaises(FermionOperatorError):
            _ = FermionOperator('-1^')

    def test_FermionOperator(self):
        op = FermionOperator((), 3.)
        self.assertTrue(op.isclose(FermionOperator(()) * 3.))

    def test_number_operator_site(self):
        op = number_operator(3, 2, 1j)
        self.assertTrue(op.isclose(FermionOperator(((2, 1), (2, 0))) * 1j))

    def test_number_operator_nosite(self):
        op = number_operator(4)
        expected = (FermionOperator(((0, 1), (0, 0))) +
                    FermionOperator(((1, 1), (1, 0))) +
                    FermionOperator(((2, 1), (2, 0))) +
                    FermionOperator(((3, 1), (3, 0))))
        self.assertTrue(op.isclose(expected))

    def test_isclose_abs_tol(self):
        a = FermionOperator('0^', -1.)
        b = FermionOperator('0^', -1.05)
        c = FermionOperator('0^', -1.11)
        self.assertTrue(a.isclose(b, rel_tol=1e-14, abs_tol=0.1))
        self.assertFalse(a.isclose(c, rel_tol=1e-14, abs_tol=0.1))
        a = FermionOperator('0^', -1.0j)
        b = FermionOperator('0^', -1.05j)
        c = FermionOperator('0^', -1.11j)
        self.assertTrue(a.isclose(b, rel_tol=1e-14, abs_tol=0.1))
        self.assertFalse(a.isclose(c, rel_tol=1e-14, abs_tol=0.1))

    def test_isclose_rel_tol(self):
        a = FermionOperator('0', 1)
        b = FermionOperator('0', 2)
        self.assertTrue(a.isclose(b, rel_tol=2.5, abs_tol=0.1))
        # Test symmetry
        self.assertTrue(a.isclose(b, rel_tol=1, abs_tol=0.1))
        self.assertTrue(b.isclose(a, rel_tol=1, abs_tol=0.1))

    def test_isclose_zero_terms(self):
        op = FermionOperator('1^ 0', -1j) * 0
        self.assertTrue(op.isclose(FermionOperator((), 0.0),
                                   rel_tol=1e-12, abs_tol=1e-12))
        self.assertTrue(FermionOperator().isclose(
            op, rel_tol=1e-12, abs_tol=1e-12))

    def test_isclose_different_terms(self):
        a = FermionOperator(((1, 0),), -0.1j)
        b = FermionOperator(((1, 1),), -0.1j)
        self.assertTrue(a.isclose(b, rel_tol=1e-12, abs_tol=0.2))
        self.assertFalse(a.isclose(b, rel_tol=1e-12, abs_tol=0.05))
        self.assertTrue(b.isclose(a, rel_tol=1e-12, abs_tol=0.2))
        self.assertFalse(b.isclose(a, rel_tol=1e-12, abs_tol=0.05))

    def test_isclose_different_num_terms(self):
        a = FermionOperator(((1, 0),), -0.1j)
        a += FermionOperator(((1, 1),), -0.1j)
        b = FermionOperator(((1, 0),), -0.1j)
        self.assertFalse(b.isclose(a, rel_tol=1e-12, abs_tol=0.05))
        self.assertFalse(a.isclose(b, rel_tol=1e-12, abs_tol=0.05))

    def test_imul_inplace(self):
        fermion_op = FermionOperator("1^")
        prev_id = id(fermion_op)
        fermion_op *= 3.
        self.assertEqual(id(fermion_op), prev_id)
        self.assertEqual(fermion_op.terms[((1, 1),)], 3.)

    def test_imul_scalar_real(self):
        loc_op = ((1, 0), (2, 1))
        multiplier = 0.5
        fermion_op = FermionOperator(loc_op)
        fermion_op *= multiplier
        self.assertEqual(fermion_op.terms[loc_op], multiplier)

    def test_imul_scalar_complex(self):
        loc_op = ((1, 0), (2, 1))
        multiplier = 0.6j
        fermion_op = FermionOperator(loc_op)
        fermion_op *= multiplier
        self.assertEqual(fermion_op.terms[loc_op], multiplier)

    def test_imul_scalar_npfloat64(self):
        loc_op = ((1, 0), (2, 1))
        multiplier = numpy.float64(2.303)
        fermion_op = FermionOperator(loc_op)
        fermion_op *= multiplier
        self.assertEqual(fermion_op.terms[loc_op], multiplier)

    def test_imul_scalar_npcomplex128(self):
        loc_op = ((1, 0), (2, 1))
        multiplier = numpy.complex128(-1.123j + 1.7911)
        fermion_op = FermionOperator(loc_op)
        fermion_op *= multiplier
        self.assertEqual(fermion_op.terms[loc_op], multiplier)

    def test_imul_fermion_op(self):
        op1 = FermionOperator(((0, 1), (3, 0), (8, 1), (8, 0), (11, 1)), 3.j)
        op2 = FermionOperator(((1, 1), (3, 1), (8, 0)), 0.5)
        op1 *= op2
        correct_coefficient = 1.j * 3.0j * 0.5
        correct_term = ((0, 1), (3, 0), (8, 1), (8, 0), (11, 1),
                        (1, 1), (3, 1), (8, 0))
        self.assertEqual(len(op1.terms), 1)
        self.assertIn(correct_term, op1.terms)

    def test_imul_fermion_op_2(self):
        op3 = FermionOperator(((1, 1), (0, 0)), -1j)
        op4 = FermionOperator(((1, 0), (0, 1), (2, 1)), -1.5)
        op3 *= op4
        op4 *= op3
        self.assertIn(((1, 1), (0, 0), (1, 0), (0, 1), (2, 1)), op3.terms)
        self.assertEqual(op3.terms[((1, 1), (0, 0), (1, 0), (0, 1), (2, 1))],
                         1.5j)

    def test_imul_bidir(self):
        op_a = FermionOperator(((1, 1), (0, 0)), -1j)
        op_b = FermionOperator(((1, 1), (0, 1), (2, 1)), -1.5)
        op_a *= op_b
        op_b *= op_a
        self.assertIn(((1, 1), (0, 0), (1, 1), (0, 1), (2, 1)), op_a.terms)
        self.assertEqual(op_a.terms[((1, 1), (0, 0), (1, 1), (0, 1), (2, 1))],
                         1.5j)
        self.assertIn(((1, 1), (0, 1), (2, 1),
                       (1, 1), (0, 0), (1, 1), (0, 1), (2, 1)), op_b.terms)
        self.assertEqual(op_b.terms[((1, 1), (0, 1), (2, 1),
                                     (1, 1), (0, 0),
                                     (1, 1), (0, 1), (2, 1))], -2.25j)

    def test_imul_bad_multiplier(self):
        op = FermionOperator(((1, 1), (0, 1)), -1j)
        with self.assertRaises(TypeError):
            op *= "1"

    def test_mul_by_scalarzero(self):
        op = FermionOperator(((1, 1), (0, 1)), -1j) * 0
        self.assertNotIn(((0, 1), (1, 1)), op.terms)
        self.assertIn(((1, 1), (0, 1)), op.terms)
        self.assertEqual(op.terms[((1, 1), (0, 1))], 0.0)

    def test_mul_bad_multiplier(self):
        op = FermionOperator(((1, 1), (0, 1)), -1j)
        with self.assertRaises(TypeError):
            op = op * "0.5"

    def test_mul_out_of_place(self):
        op1 = FermionOperator(((0, 1), (3, 1), (3, 0), (11, 1)), 3.j)
        op2 = FermionOperator(((1, 1), (3, 1), (8, 0)), 0.5)
        op3 = op1 * op2
        correct_coefficient = 3.0j * 0.5
        correct_term = ((0, 1), (3, 1), (3, 0), (11, 1),
                        (1, 1), (3, 1), (8, 0))
        self.assertTrue(op1.isclose(FermionOperator(
            ((0, 1), (3, 1), (3, 0), (11, 1)), 3.j)))
        self.assertTrue(op2.isclose(FermionOperator(((1, 1), (3, 1), (8, 0)),
                                                    0.5)))
        self.assertTrue(op3.isclose(FermionOperator(correct_term,
                                                    correct_coefficient)))

    def test_mul_npfloat64(self):
        op = FermionOperator(((1, 0), (3, 1)), 0.5)
        res = op * numpy.float64(0.5)
        self.assertTrue(res.isclose(FermionOperator(((1, 0), (3, 1)),
                                                    0.5 * 0.5)))

    def test_mul_multiple_terms(self):
        op = FermionOperator(((1, 0), (8, 1)), 0.5)
        op += FermionOperator(((1, 1), (9, 1)), 1.4j)
        res = op * op
        correct = FermionOperator(((1, 0), (8, 1), (1, 0), (8, 1)), 0.5 ** 2)
        correct += (FermionOperator(((1, 0), (8, 1), (1, 1), (9, 1)), 0.7j) +
                    FermionOperator(((1, 1), (9, 1), (1, 0), (8, 1)), 0.7j))
        correct += FermionOperator(((1, 1), (9, 1), (1, 1), (9, 1)), 1.4j ** 2)
        self.assertTrue(res.isclose(correct))

    def test_rmul_scalar_real(self):
        op = FermionOperator(((1, 1), (3, 0), (8, 1)), 0.5)
        multiplier = 0.5
        res1 = op * multiplier
        res2 = multiplier * op
        self.assertTrue(res1.isclose(res2))

    def test_rmul_scalar_complex(self):
        op = FermionOperator(((1, 1), (3, 0), (8, 1)), 0.5)
        multiplier = 0.6j
        res1 = op * multiplier
        res2 = multiplier * op
        self.assertTrue(res1.isclose(res2))

    def test_rmul_scalar_npfloat64(self):
        op = FermionOperator(((1, 1), (3, 0), (8, 1)), 0.5)
        multiplier = numpy.float64(2.303)
        res1 = op * multiplier
        res2 = multiplier * op
        self.assertTrue(res1.isclose(res2))

    def test_rmul_scalar_npcomplex128(self):
        op = FermionOperator(((1, 1), (3, 0), (8, 1)), 0.5)
        multiplier = numpy.complex128(-1.5j + 7.7)
        res1 = op * multiplier
        res2 = multiplier * op
        self.assertTrue(res1.isclose(res2))

    def test_rmul_bad_multiplier(self):
        op = FermionOperator(((1, 1), (3, 0), (8, 1)), 0.5)
        with self.assertRaises(TypeError):
            op = "0.5" * op

    def test_truediv_and_div_real(self):
        op = FermionOperator(((1, 1), (3, 0), (8, 1)), 0.5)
        divisor = 0.5
        original = copy.deepcopy(op)
        res = op / divisor
        correct = op * (1. / divisor)
        self.assertTrue(res.isclose(correct))
        # Test if done out of place
        self.assertTrue(op.isclose(original))

    def test_truediv_and_div_complex(self):
        op = FermionOperator(((1, 1), (3, 0), (8, 1)), 0.5)
        divisor = 0.6j
        original = copy.deepcopy(op)
        res = op / divisor
        correct = op * (1. / divisor)
        self.assertTrue(res.isclose(correct))
        # Test if done out of place
        self.assertTrue(op.isclose(original))

    def test_truediv_and_div_npfloat64(self):
        op = FermionOperator(((1, 1), (3, 0), (8, 1)), 0.5)
        divisor = numpy.float64(2.303)
        original = copy.deepcopy(op)
        res = op / divisor
        correct = op * (1. / divisor)
        self.assertTrue(res.isclose(correct))
        # Test if done out of place
        self.assertTrue(op.isclose(original))

    def test_truediv_and_div_npcomplex128(self):
        op = FermionOperator(((1, 1), (3, 0), (8, 1)), 0.5)
        divisor = numpy.complex128(566.4j + 0.3)
        original = copy.deepcopy(op)
        res = op / divisor
        correct = op * (1. / divisor)
        self.assertTrue(res.isclose(correct))
        # Test if done out of place
        self.assertTrue(op.isclose(original))

    def test_truediv_bad_divisor(self):
        op = FermionOperator(((1, 1), (3, 0), (8, 1)), 0.5)
        with self.assertRaises(TypeError):
            op = op / "0.5"

    def test_itruediv_and_idiv_real(self):
        op = FermionOperator(((1, 1), (3, 0), (8, 1)), 0.5)
        divisor = 0.5
        original = copy.deepcopy(op)
        correct = op * (1. / divisor)
        op /= divisor
        self.assertTrue(op.isclose(correct))
        # Test if done in-place
        self.assertFalse(op.isclose(original))

    def test_itruediv_and_idiv_complex(self):
        op = FermionOperator(((1, 1), (3, 0), (8, 1)), 0.5)
        divisor = 0.6j
        original = copy.deepcopy(op)
        correct = op * (1. / divisor)
        op /= divisor
        self.assertTrue(op.isclose(correct))
        # Test if done in-place
        self.assertFalse(op.isclose(original))

    def test_itruediv_and_idiv_npfloat64(self):
        op = FermionOperator(((1, 1), (3, 0), (8, 1)), 0.5)
        divisor = numpy.float64(2.3030)
        original = copy.deepcopy(op)
        correct = op * (1. / divisor)
        op /= divisor
        self.assertTrue(op.isclose(correct))
        # Test if done in-place
        self.assertFalse(op.isclose(original))

    def test_itruediv_and_idiv_npcomplex128(self):
        op = FermionOperator(((1, 1), (3, 0), (8, 1)), 0.5)
        divisor = numpy.complex128(12.3 + 7.4j)
        original = copy.deepcopy(op)
        correct = op * (1. / divisor)
        op /= divisor
        self.assertTrue(op.isclose(correct))
        # Test if done in-place
        self.assertFalse(op.isclose(original))

    def test_itruediv_bad_divisor(self):
        op = FermionOperator(((1, 1), (3, 0), (8, 1)), 0.5)
        with self.assertRaises(TypeError):
            op /= "0.5"

    def test_iadd_different_term(self):
        term_a = ((1, 1), (3, 0), (8, 1))
        term_b = ((1, 1), (3, 1), (8, 0))
        a = FermionOperator(term_a, 1.0)
        a += FermionOperator(term_b, 0.5)
        self.assertEqual(len(a.terms), 2)
        self.assertEqual(a.terms[term_a], 1.0)
        self.assertEqual(a.terms[term_b], 0.5)
        a += FermionOperator(term_b, 0.5)
        self.assertEqual(len(a.terms), 2)
        self.assertEqual(a.terms[term_a], 1.0)
        self.assertEqual(a.terms[term_b], 1.0)

    def test_iadd_bad_addend(self):
        op = FermionOperator((), 1.0)
        with self.assertRaises(TypeError):
            op += "0.5"

    def test_add(self):
        term_a = ((1, 1), (3, 0), (8, 1))
        term_b = ((1, 0), (3, 0), (8, 1))
        a = FermionOperator(term_a, 1.0)
        b = FermionOperator(term_b, 0.5)
        res = a + b + b
        self.assertEqual(len(res.terms), 2)
        self.assertEqual(res.terms[term_a], 1.0)
        self.assertEqual(res.terms[term_b], 1.0)
        # Test out of place
        self.assertTrue(a.isclose(FermionOperator(term_a, 1.0)))
        self.assertTrue(b.isclose(FermionOperator(term_b, 0.5)))

    def test_sum(self):
        a = FermionOperator(((1, 1), (3, 0), (8, 1)), 1.0)
        b = FermionOperator(((1, 0), (3, 0), (8, 1)), 0.5)
        c = FermionOperator(((1, 0), (3, 0), (5, 1)), 0.5)

        self.assertTrue(FermionOperator.sum([]).isclose(FermionOperator.zero()))
        self.assertTrue(FermionOperator.sum([a]).isclose(a))
        self.assertTrue(FermionOperator.sum([b]).isclose(b))
        self.assertTrue(FermionOperator.sum([a, b]).isclose(a + b))
        self.assertTrue(FermionOperator.sum([a, b, c]).isclose(a + b + c))

    def test_product(self):
        a = FermionOperator(((1, 1), (3, 0), (8, 1)), 1.0)
        b = FermionOperator(((1, 0), (3, 0), (8, 1)), 0.5)
        c = FermionOperator(((1, 0), (3, 0), (5, 1)), 0.5)

        self.assertTrue(FermionOperator.product([]).isclose(FermionOperator.identity()))
        self.assertTrue(FermionOperator.product([a]).isclose(a))
        self.assertTrue(FermionOperator.product([b]).isclose(b))
        self.assertTrue(FermionOperator.product([a, b]).isclose(a * b))
        self.assertTrue(FermionOperator.product([a, b, c]).isclose(a * b * c))

    def test_add_bad_addend(self):
        op = FermionOperator((), 1.0)
        with self.assertRaises(TypeError):
            _ = op + "0.5"

    def test_sub(self):
        term_a = ((1, 1), (3, 1), (8, 1))
        term_b = ((1, 0), (3, 1), (8, 1))
        a = FermionOperator(term_a, 1.0)
        b = FermionOperator(term_b, 0.5)
        res = a - b
        self.assertEqual(len(res.terms), 2)
        self.assertEqual(res.terms[term_a], 1.0)
        self.assertEqual(res.terms[term_b], -0.5)
        res2 = b - a
        self.assertEqual(len(res2.terms), 2)
        self.assertEqual(res2.terms[term_a], -1.0)
        self.assertEqual(res2.terms[term_b], 0.5)

    def test_sub_bad_subtrahend(self):
        op = FermionOperator((), 1.0)
        with self.assertRaises(TypeError):
            op = op - "0.5"

    def test_isub_different_term(self):
        term_a = ((1, 1), (3, 1), (8, 0))
        term_b = ((1, 0), (3, 1), (8, 1))
        a = FermionOperator(term_a, 1.0)
        a -= FermionOperator(term_b, 0.5)
        self.assertEqual(len(a.terms), 2)
        self.assertEqual(a.terms[term_a], 1.0)
        self.assertEqual(a.terms[term_b], -0.5)
        a -= FermionOperator(term_b, 0.5)
        self.assertEqual(len(a.terms), 2)
        self.assertEqual(a.terms[term_a], 1.0)
        self.assertEqual(a.terms[term_b], -1.0)

    def test_isub_bad_addend(self):
        op = FermionOperator((), 1.0)
        with self.assertRaises(TypeError):
            op -= "0.5"

    def test_neg(self):
        op = FermionOperator(((1, 1), (3, 1), (8, 1)), 0.5)
        -op
        # out of place
        self.assertTrue(op.isclose(FermionOperator(((1, 1), (3, 1), (8, 1)),
                                                   0.5)))
        correct = -1.0 * op
        self.assertTrue(correct.isclose(-op))

    def test_pow_square_term(self):
        coeff = 6.7j
        ops = ((3, 1), (1, 0), (4, 1))
        term = FermionOperator(ops, coeff)
        squared = term ** 2
        expected = FermionOperator(ops + ops, coeff ** 2)
        self.assertTrue(squared.isclose(term * term))
        self.assertTrue(squared.isclose(expected))

    def test_pow_zero_term(self):
        coeff = 6.7j
        ops = ((3, 1), (1, 0), (4, 1))
        term = FermionOperator(ops, coeff)
        zerod = term ** 0
        expected = FermionOperator(())
        self.assertTrue(expected.isclose(zerod))

    def test_pow_one_term(self):
        coeff = 6.7j
        ops = ((3, 1), (1, 0), (4, 1))
        term = FermionOperator(ops, coeff)
        self.assertTrue(term.isclose(term ** 1))

    def test_pow_high_term(self):
        coeff = 6.7j
        ops = ((3, 1), (1, 0), (4, 1))
        term = FermionOperator(ops, coeff)
        high = term ** 10
        expected = FermionOperator(ops * 10, coeff ** 10)
        self.assertTrue(expected.isclose(high))

    def test_pow_neg_error(self):
        with self.assertRaises(ValueError):
            FermionOperator() ** -1

    def test_pow_nonint_error(self):
        with self.assertRaises(ValueError):
            FermionOperator('3 2^') ** 0.5

    def test_hermitian_conjugate_empty(self):
        op = FermionOperator()
        op = hermitian_conjugated(op)
        self.assertTrue(op.isclose(FermionOperator()))

    def test_hermitian_conjugate_simple(self):
        op = FermionOperator('1^')
        op_hc = FermionOperator('1')
        op = hermitian_conjugated(op)
        self.assertTrue(op.isclose(op_hc))

    def test_hermitian_conjugate_complex_const(self):
        op = FermionOperator('1^ 3', 3j)
        op_hc = -3j * FermionOperator('3^ 1')
        op = hermitian_conjugated(op)
        self.assertTrue(op.isclose(op_hc))

    def test_hermitian_conjugate_notordered(self):
        op = FermionOperator('1 3^ 3 3^', 3j)
        op_hc = -3j * FermionOperator('3 3^ 3 1^')
        op = hermitian_conjugated(op)
        self.assertTrue(op.isclose(op_hc))

    def test_hermitian_conjugate_semihermitian(self):
        op = (FermionOperator() + 2j * FermionOperator('1^ 3') +
              FermionOperator('3^ 1') * -2j + FermionOperator('2^ 2', 0.1j))
        op_hc = (FermionOperator() + FermionOperator('1^ 3', 2j) +
                 FermionOperator('3^ 1', -2j) +
                 FermionOperator('2^ 2', -0.1j))
        op = hermitian_conjugated(op)
        self.assertTrue(op.isclose(op_hc))

    def test_hermitian_conjugated_empty(self):
        op = FermionOperator()
        self.assertTrue(op.isclose(hermitian_conjugated(op)))

    def test_hermitian_conjugated_simple(self):
        op = FermionOperator('0')
        op_hc = FermionOperator('0^')
        self.assertTrue(op_hc.isclose(hermitian_conjugated(op)))

    def test_hermitian_conjugated_complex_const(self):
        op = FermionOperator('2^ 2', 3j)
        op_hc = FermionOperator('2^ 2', -3j)
        self.assertTrue(op_hc.isclose(hermitian_conjugated(op)))

    def test_hermitian_conjugated_multiterm(self):
        op = FermionOperator('1^ 2') + FermionOperator('2 3 4')
        op_hc = FermionOperator('2^ 1') + FermionOperator('4^ 3^ 2^')
        self.assertTrue(op_hc.isclose(hermitian_conjugated(op)))

    def test_hermitian_conjugated_semihermitian(self):
        op = (FermionOperator() + 2j * FermionOperator('1^ 3') +
              FermionOperator('3^ 1') * -2j + FermionOperator('2^ 2', 0.1j))
        op_hc = (FermionOperator() + FermionOperator('1^ 3', 2j) +
                 FermionOperator('3^ 1', -2j) +
                 FermionOperator('2^ 2', -0.1j))
        self.assertTrue(op_hc.isclose(hermitian_conjugated(op)))

    def test_is_normal_ordered_empty(self):
        op = FermionOperator() * 2
        self.assertTrue(op.is_normal_ordered())

    def test_is_normal_ordered_number(self):
        op = FermionOperator('2^ 2') * -1j
        self.assertTrue(op.is_normal_ordered())

    def test_is_normal_ordered_reversed(self):
        self.assertFalse(FermionOperator('2 2^').is_normal_ordered())

    def test_is_normal_ordered_create(self):
        self.assertTrue(FermionOperator('11^').is_normal_ordered())

    def test_is_normal_ordered_annihilate(self):
        self.assertTrue(FermionOperator('0').is_normal_ordered())

    def test_is_normal_ordered_long_not(self):
        self.assertFalse(FermionOperator('0 5^ 3^ 2^ 1^').is_normal_ordered())

    def test_is_normal_ordered_outoforder(self):
        self.assertFalse(FermionOperator('0 1').is_normal_ordered())

    def test_is_normal_ordered_long_descending(self):
        self.assertTrue(FermionOperator('5^ 3^ 2^ 1^ 0').is_normal_ordered())

    def test_is_normal_ordered_multi(self):
        op = FermionOperator('4 3 2^ 2') + FermionOperator('1 2')
        self.assertFalse(op.is_normal_ordered())

    def test_is_normal_ordered_multiorder(self):
        op = FermionOperator('4 3 2 1') + FermionOperator('3 2')
        self.assertTrue(op.is_normal_ordered())

    def test_normal_ordered_single_term(self):
        op = FermionOperator('4 3 2 1') + FermionOperator('3 2')
        self.assertTrue(op.isclose(normal_ordered(op)))

    def test_normal_ordered_two_term(self):
        op_b = FermionOperator(((2, 0), (4, 0), (2, 1)), -88.)
        normal_ordered_b = normal_ordered(op_b)
        expected = (FermionOperator(((4, 0),), 88.) +
                    FermionOperator(((2, 1), (4, 0), (2, 0)), 88.))
        self.assertTrue(normal_ordered_b.isclose(expected))

    def test_normal_ordered_number(self):
        number_op2 = FermionOperator(((2, 1), (2, 0)))
        self.assertTrue(number_op2.isclose(normal_ordered(number_op2)))

    def test_normal_ordered_number_reversed(self):
        n_term_rev2 = FermionOperator(((2, 0), (2, 1)))
        number_op2 = number_operator(3, 2)
        expected = FermionOperator(()) - number_op2
        self.assertTrue(normal_ordered(n_term_rev2).isclose(expected))

    def test_normal_ordered_offsite(self):
        op = FermionOperator(((3, 1), (2, 0)))
        self.assertTrue(op.isclose(normal_ordered(op)))

    def test_normal_ordered_offsite_reversed(self):
        op = FermionOperator(((3, 0), (2, 1)))
        expected = -FermionOperator(((2, 1), (3, 0)))
        self.assertTrue(expected.isclose(normal_ordered(op)))

    def test_normal_ordered_double_create(self):
        op = FermionOperator(((2, 0), (3, 1), (3, 1)))
        expected = FermionOperator((), 0.0)
        self.assertTrue(expected.isclose(normal_ordered(op)))

    def test_normal_ordered_double_create_separated(self):
        op = FermionOperator(((3, 1), (2, 0), (3, 1)))
        expected = FermionOperator((), 0.0)
        self.assertTrue(expected.isclose(normal_ordered(op)))

    def test_normal_ordered_multi(self):
        op = FermionOperator(((2, 0), (1, 1), (2, 1)))
        expected = (-FermionOperator(((2, 1), (1, 1), (2, 0))) -
                    FermionOperator(((1, 1),)))
        self.assertTrue(expected.isclose(normal_ordered(op)))

    def test_normal_ordered_triple(self):
        op_132 = FermionOperator(((1, 1), (3, 0), (2, 0)))
        op_123 = FermionOperator(((1, 1), (2, 0), (3, 0)))
        op_321 = FermionOperator(((3, 0), (2, 0), (1, 1)))

        self.assertTrue(op_132.isclose(normal_ordered(-op_123)))
        self.assertTrue(op_132.isclose(normal_ordered(op_132)))
        self.assertTrue(op_132.isclose(normal_ordered(op_321)))

    def test_is_molecular_term_FermionOperator(self):
        op = FermionOperator()
        self.assertTrue(op.is_molecular_term())

    def test_is_molecular_term_number(self):
        op = number_operator(n_orbitals=5, orbital=3)
        self.assertTrue(op.is_molecular_term())

    def test_is_molecular_term_updown(self):
        op = FermionOperator(((2, 1), (4, 0)))
        self.assertTrue(op.is_molecular_term())

    def test_is_molecular_term_downup(self):
        op = FermionOperator(((2, 0), (4, 1)))
        self.assertTrue(op.is_molecular_term())

    def test_is_molecular_term_downup_badspin(self):
        op = FermionOperator(((2, 0), (3, 1)))
        self.assertFalse(op.is_molecular_term())

    def test_is_molecular_term_three(self):
        op = FermionOperator(((0, 1), (2, 1), (4, 0)))
        self.assertFalse(op.is_molecular_term())

    def test_is_molecular_term_out_of_order(self):
        op = FermionOperator(((0, 1), (2, 0), (1, 1), (3, 0)))
        self.assertTrue(op.is_molecular_term())

    def test_str(self):
        op = FermionOperator(((1, 1), (3, 0), (8, 1)), 0.5)
        self.assertEqual(str(op), "0.5 [1^ 3 8^]")
        op2 = FermionOperator((), 2)
        self.assertEqual(str(op2), "2 []")

    def test_rep(self):
        op = FermionOperator(((1, 1), (3, 0), (8, 1)), 0.5)
        # Not necessary, repr could do something in addition
        self.assertEqual(repr(op), str(op))


if __name__ == '__main__':
    unittest.main()<|MERGE_RESOLUTION|>--- conflicted
+++ resolved
@@ -56,13 +56,8 @@
         self.assertEqual(len(fermion_op.terms), 1)
         self.assertEqual(fermion_op.terms[loc_op], coefficient)
 
-<<<<<<< HEAD
-    def test_multiplicative_identity(self):
-        u = FermionOperator.multiplicative_identity()
-=======
     def test_identity_is_multiplicative_identity(self):
         u = FermionOperator.identity()
->>>>>>> 4f856705
         f = FermionOperator(((0, 1), (5, 0), (6, 1)), 0.6j)
         g = FermionOperator(((0, 0), (5, 0), (6, 1)), 0.3j)
         h = f + g
@@ -72,16 +67,6 @@
         self.assertTrue(g.isclose(g * u))
         self.assertTrue(h.isclose(u * h))
         self.assertTrue(h.isclose(h * u))
-<<<<<<< HEAD
-        u *= h
-        self.assertTrue(h.isclose(u))
-
-        self.assertFalse(f.isclose(u))
-        self.assertFalse(FermionOperator.multiplicative_identity().isclose(u))
-
-    def test_additive_identity(self):
-        o = FermionOperator.additive_identity()
-=======
 
         u *= h
         self.assertTrue(h.isclose(u))
@@ -92,7 +77,6 @@
 
     def test_zero_is_additive_identity(self):
         o = FermionOperator.zero()
->>>>>>> 4f856705
         f = FermionOperator(((0, 1), (5, 0), (6, 1)), 0.6j)
         g = FermionOperator(((0, 0), (5, 0), (6, 1)), 0.3j)
         h = f + g
@@ -102,17 +86,6 @@
         self.assertTrue(g.isclose(g + o))
         self.assertTrue(h.isclose(o + h))
         self.assertTrue(h.isclose(h + o))
-<<<<<<< HEAD
-        o += h
-        self.assertTrue(h.isclose(o))
-
-        self.assertFalse(f.isclose(o))
-        self.assertFalse(FermionOperator.multiplicative_identity().isclose(o))
-
-    def test_additive_identity_is_multiplicative_nil(self):
-        o = FermionOperator.additive_identity()
-        u = FermionOperator.multiplicative_identity()
-=======
 
         o += h
         self.assertTrue(h.isclose(o))
@@ -124,7 +97,6 @@
     def test_zero_is_multiplicative_nil(self):
         o = FermionOperator.zero()
         u = FermionOperator.identity()
->>>>>>> 4f856705
         f = FermionOperator(((0, 1), (5, 0), (6, 1)), 0.6j)
         g = FermionOperator(((0, 0), (5, 0), (6, 1)), 0.3j)
         self.assertTrue(o.isclose(o * u))
