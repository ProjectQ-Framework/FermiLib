#   Licensed under the Apache License, Version 2.0 (the "License");
#   you may not use this file except in compliance with the License.
#   You may obtain a copy of the License at
#
#       http://www.apache.org/licenses/LICENSE-2.0
#
#   Unless required by applicable law or agreed to in writing, software
#   distributed under the License is distributed on an "AS IS" BASIS,
#   WITHOUT WARRANTIES OR CONDITIONS OF ANY KIND, either express or implied.
#   See the License for the specific language governing permissions and
#   limitations under the License.

"""FermionOperator stores a sum of products of fermionic ladder operators."""
import copy
from fermilib.config import *
from future.utils import iteritems
import numpy


class FermionOperatorError(Exception):
    pass


def hermitian_conjugated(fermion_operator):
    """Return Hermitian conjugate of fermionic operator."""
    conjugate_operator = FermionOperator()
    for term, coefficient in iteritems(fermion_operator.terms):
        conjugate_term = tuple([(tensor_factor, 1 - action) for
                                (tensor_factor, action) in reversed(term)])
        conjugate_operator.terms[conjugate_term] = numpy.conjugate(coefficient)
    return conjugate_operator


def number_operator(n_orbitals, orbital=None, coefficient=1.):
    """Return a number operator.

    Args:
        n_orbitals (int): The number of spin-orbitals in the system.
        orbital (int, optional): The orbital on which to return the number
            operator. If None, return total number operator on all sites.
        coefficient (float): The coefficient of the term.
    Returns:
        operator (FermionOperator)
    """
    if orbital is None:
        operator = FermionOperator()
        for spin_orbital in range(n_orbitals):
            operator += number_operator(n_orbitals, spin_orbital, coefficient)
    else:
        operator = FermionOperator(((orbital, 1), (orbital, 0)), coefficient)
    return operator


def normal_ordered_term(term, coefficient):
    """Return a normal ordered FermionOperator corresponding to single term.

    Args:
        term: A tuple of tuples. The first element of each tuple is
            an integer indicating the mode on which a fermion ladder
            operator acts, starting from zero. The second element of each
            tuple is an integer, either 1 or 0, indicating whether creation
            or annihilation acts on that mode.
        coefficient: The coefficient of the term.

    Returns:
        ordered_term (FermionOperator): The normal ordered form of the input.
            Note that this might have more terms.

    In our convention, normal ordering implies terms are ordered
    from highest tensor factor (on left) to lowest (on right).
    Also, ladder operators come first.

    Warning:
        Even assuming that each creation or annihilation operator appears
        at most a constant number of times in the original term, the
        runtime of this method is exponential in the number of qubits.
    """
    # Iterate from left to right across operators and reorder to normal
    # form. Swap terms operators into correct position by moving from
    # left to right across ladder operators.
    term = list(term)
    ordered_term = FermionOperator()
    for i in range(1, len(term)):
        for j in range(i, 0, -1):
            right_operator = term[j]
            left_operator = term[j - 1]

            # Swap operators if raising on right and lowering on left.
            if right_operator[1] and not left_operator[1]:
                term[j - 1] = right_operator
                term[j] = left_operator
                coefficient *= -1

                # Replace a a^\dagger with 1 - a^\dagger a
                # if indices are the same.
                if right_operator[0] == left_operator[0]:
                    new_term = term[:(j - 1)] + term[(j + 1)::]

                    # Recursively add the processed new term.
                    ordered_term += normal_ordered_term(
                        tuple(new_term), -coefficient)

            # Handle case when operator type is the same.
            elif right_operator[1] == left_operator[1]:

                # If same two operators are repeated, evaluate to zero.
                if right_operator[0] == left_operator[0]:
                    return ordered_term

                # Swap if same ladder type but lower index on left.
                elif right_operator[0] > left_operator[0]:
                    term[j - 1] = right_operator
                    term[j] = left_operator
                    coefficient *= -1

    # Add processed term and return.
    ordered_term += FermionOperator(tuple(term), coefficient)
    return ordered_term


def normal_ordered(fermion_operator):
    """Compute and return the normal ordered form of a FermionOperator.

    In our convention, normal ordering implies terms are ordered
    from highest tensor factor (on left) to lowest (on right).
    Also, ladder operators come first.

    Warning:
        Even assuming that each creation or annihilation operator appears
        at most a constant number of times in the original term, the
        runtime of this method is exponential in the number of qubits.
    """
    ordered_operator = FermionOperator()
    for term, coefficient in fermion_operator.terms.items():
        ordered_operator += normal_ordered_term(term, coefficient)
    return ordered_operator


def _parse_ladder_operator(ladder_operator_text):
    """
    Args:
        ladder_operator_text (str):
            A ladder operator term like '4' or '5^', or an invalid string.
    Returns:
        tuple[int, int]: The mode then raise-vs-lower.
    Raises:
        FermionOperatorError: Given invalid text that doesn't match /\d+^?/ .
    """
    inverted = 1 if ladder_operator_text.endswith('^') else 0
    mode_text = ladder_operator_text[:-1] if inverted else ladder_operator_text

    try:
        mode = int(mode_text)
        if mode < 0:
            raise ValueError()  # Merge with not-an-int failure case.
    except ValueError:
        raise FermionOperatorError(
            "Invalid ladder operator term '{}'.".format(ladder_operator_text))

    return mode, inverted


class FermionOperator(object):
    """FermionOperator stores a sum of products of fermionic ladder operators.

    In FermiLib, we describe fermionic ladder operators using the shorthand:
    'q^' = a^\dagger_q
    'q' = a_q
    where {'p^', 'q'} = delta_pq

    One can multiply together these fermionic ladder operators to obtain a
    fermionic term. For instance, '2^ 1' is a fermion term which
    creates at orbital 2 and destroys at orbital 1. The FermionOperator class
    also stores a coefficient for the term, e.g. '3.17 * 2^ 1'.

    The FermionOperator class is designed (in general) to store sums of these
    terms. For instance, an instance of FermionOperator might represent
    3.17 2^ 1 - 66.2 * 8^ 7 6^ 2
    The Fermion Operator class overloads operations for manipulation of
    these objects by the user.

    Attributes:
        terms (dict):
            **key** (tuple of tuples): Each tuple represents a fermion term,
            i.e. a tensor product of fermion ladder operators with a
            coefficient. The first element is an integer indicating the
            mode on which a ladder operator acts and the second element is
            a bool, either '0' indicating annihilation, or '1' indicating
            creation in that mode; for example, '2^ 5' is ((2, 1), (5, 0)).
            **value** (complex float): The coefficient of term represented by
            key.
    """
    def __init__(self, term=None, coefficient=1.):
        """Initializes a FermionOperator.

        The init function only allows to initialize a FermionOperator
        consisting of a single term. If one desires to initialize a
        FermionOperator consisting of many terms, one must add those terms
        together by using either += (which is fast) or using +.

        Example:
            .. code-block:: python

                ham = (FermionOperator('0^ 3', .5)
                       + .5 * FermionOperator('3^ 0'))
                # Equivalently
                ham2 = FermionOperator('0^ 3', 0.5)
                ham2 += FermionOperator('3^ 0', 0.5)

        Note:
            Adding terms to FermionOperator is faster using += (as this
            is done by in-place addition). Specifying the coefficient in
            the __init__ is faster than by multiplying a QubitOperator
            with a scalar as calls an out-of-place multiplication.

        Args:
            term (tuple of tuples, a string, or optional):
                1) A tuple of tuples. The first element of each tuple is
                   an integer indicating the mode on which a fermion
                   ladder operator acts, starting from zero. The second
                   element of each tuple is an integer, either 1 or 0,
                   indicating whether creation or annihilation acts on
                   that mode.
                2) A string of the form '0^ 2', indicating creation in
                   mode 0 and annihilation in mode 2.
                3) default will result in the zero operator.
            coefficient (complex float, optional): The coefficient of the term.
                Default value is 1.0.

        Raises:
            FermionOperatorError: Invalid term provided to FermionOperator.
        """
        if not isinstance(coefficient, (int, float, complex)):
            raise ValueError('Coefficient must be scalar.')
        self.terms = {}
        if term is None:
            return

        # String input.
        if isinstance(term, str):
            ladder_operators = tuple(_parse_ladder_operator(e)
                                     for e in term.split())
            self.terms[tuple(ladder_operators)] = coefficient

        # Tuple input.
        elif isinstance(term, tuple):
            self.terms[term] = coefficient

        # Invalid input.
        else:
            raise ValueError('Operators specified incorrectly.')

        # Check type.
        for stored_term in self.terms:
            for ladder_operator in stored_term:
                orbital, action = ladder_operator
                if not (isinstance(orbital, int) and orbital >= 0):
                    raise FermionOperatorError(
                        'Invalid tensor factor in FermionOperator:'
                        'must be a non-negative int.')
                if action not in (0, 1):
                    raise ValueError(
                        'Invalid action in FermionOperator: '
                        'Must be 0 (lowering) or 1 (raising).')

    @staticmethod
<<<<<<< HEAD
    def additive_identity():
        """
        Returns:
            FermionOperator:
                A fermion operator o with the property that o+x = x+o = x for
                all other fermion operators x.
=======
    def zero():
        """
        Returns:
            additive_identity (FermionOperator):
                A fermion operator o with the property that o+x = x+o = x for
                all fermion operators x.
>>>>>>> 4f856705
        """
        return FermionOperator(term=None)

    @staticmethod
<<<<<<< HEAD
    def multiplicative_identity():
        """
        Returns:
            FermionOperator:
                A fermion operator u with the property that u*x = x*u = x for
                all other fermion operators x.
        """
        return FermionOperator(term=())

=======
    def identity():
        """
        Returns:
            multiplicative_identity (FermionOperator):
                A fermion operator u with the property that u*x = x*u = x for
                all fermion operators x.
        """
        return FermionOperator(term=())

    @staticmethod
    def sum(fermion_operators):
        """
        Args:
            fermion_operators (iterable[FermionOperator]): The summands.
        Returns:
            sum (FermionOperator)
        """
        total = FermionOperator.zero()
        for op in fermion_operators:
            total += op
        return total

    @staticmethod
    def product(fermion_operators):
        """
        Args:
            fermion_operators (iterable[FermionOperator]): The factors.
        Returns:
            product (FermionOperator)
        """
        total = FermionOperator.identity()
        for op in fermion_operators:
            total *= op
        return total

>>>>>>> 4f856705
    def compress(self, abs_tol=EQ_TOLERANCE):
        """
        Eliminates all terms with coefficients close to zero and removes
        imaginary parts of coefficients that are close to zero.

        Args:
            abs_tol (float): Absolute tolerance, must be at least 0.0
        """
        new_terms = {}
        for term in self.terms:
            coeff = self.terms[term]
            if abs(coeff.imag) <= abs_tol:
                coeff = coeff.real
            if abs(coeff) > abs_tol:
                new_terms[term] = coeff
        self.terms = new_terms

    def is_normal_ordered(self):
        """Return whether or not term is in normal order.

        In our convention, normal ordering implies terms are ordered
        from highest tensor factor (on left) to lowest (on right). Also,
        ladder operators come first.
        """
        for term in self.terms:
            for i in range(1, len(term)):
                for j in range(i, 0, -1):
                    right_operator = term[j]
                    left_operator = term[j - 1]
                    if right_operator[1] and not left_operator[1]:
                        return False
                    elif (right_operator[1] == left_operator[1] and
                          right_operator[0] >= left_operator[0]):
                        return False
        return True

    def is_molecular_term(self):
        """Query whether term has correct form to be from a molecular.

        Require that term is particle-number conserving (same number of
        raising and lowering operators). Require that term has 0, 2 or 4
        ladder operators. Require that term conserves spin (parity of
        raising operators equals parity of lowering operators).
        """
        for term in self.terms:
            if len(term) not in (0, 2, 4):
                return False

            # Make sure term conserves particle number and spin.
            spin = 0
            particles = 0
            for operator in term:
                particles += (-1) ** operator[1]  # add 1 if create, else -1
                spin += (-1) ** (operator[0] + operator[1])
            if not (particles == spin == 0):
                return False
        return True

    def __str__(self):
        """Return an easy-to-read string representation."""
        if not self.terms:
            return '0'
        string_rep = ''
        for term in self.terms:
            tmp_string = '{} ['.format(self.terms[term])
            for operator in term:
                if operator[1] == 1:
                    tmp_string += '{}^ '.format(operator[0])
                elif operator[1] == 0:
                    tmp_string += '{} '.format(operator[0])
            string_rep += '{}] +\n'.format(tmp_string.strip())
        return string_rep[:-3]

    def __repr__(self):
        return str(self)

    def isclose(self, other, rel_tol=EQ_TOLERANCE, abs_tol=EQ_TOLERANCE):
        """Returns True if other (FermionOperator) is close to self.

        Comparison is done for each term individually. Return True
        if the difference between each terms in self and other is
        less than the relative tolerance w.r.t. either other or self
        (symmetric test) or if the difference is less than the absolute
        tolerance.

        Args:
            other (FermionOperator): FermionOperator to compare against.
            rel_tol (float): Relative tolerance, must be greater than 0.0
            abs_tol (float): Absolute tolerance, must be at least 0.0
        """
        # terms which are in both:
        for term in set(self.terms).intersection(set(other.terms)):
            a = self.terms[term]
            b = other.terms[term]
            # math.isclose does this in Python >=3.5
            if not abs(a-b) <= max(rel_tol * max(abs(a), abs(b)), abs_tol):
                return False

        # terms only in one (compare to 0.0 so only abs_tol)
        for term in set(self.terms).symmetric_difference(set(other.terms)):
            if term in self.terms:
                if not abs(self.terms[term]) <= abs_tol:
                    return False
            elif not abs(other.terms[term]) <= abs_tol:
                return False
        return True

    def __imul__(self, multiplier):
        """In-place multiply (*=) terms with scalar or FermionOperator.

        Args:
          multiplier(complex float, or FermionOperator): multiplier
        Returns:
            product (FermionOperator): Mutated self.
        """
        # Handle scalars.
        if isinstance(multiplier, (int, float, complex)):
            for term in self.terms:
                self.terms[term] *= multiplier
            return self

        # Handle FermionOperator.
        elif isinstance(multiplier, FermionOperator):
            result_terms = dict()
            for left_term in self.terms:
                for right_term in multiplier.terms:
                    new_coefficient = (self.terms[left_term] *
                                       multiplier.terms[right_term])
                    product_operators = left_term + right_term

                    # Add to result dict.
                    result_terms[tuple(product_operators)] = new_coefficient
            self.terms = result_terms
            return self
        else:
            raise TypeError('Cannot in-place multiply term of invalid type '
                            'to FermionOperator.')

    def __mul__(self, multiplier):
        """Return self * multiplier for a scalar, or a FermionOperator.

        Args:
            multiplier: A scalar, or a FermionOperator.

        Returns:
            product (FermionOperator)

        Raises:
            TypeError: Invalid type cannot be multiply with FermionOperator.
        """
        if isinstance(multiplier, (int, float, complex, FermionOperator)):
            product = copy.deepcopy(self)
            product *= multiplier
            return product
        else:
            raise TypeError(
                'Object of invalid type cannot multiply with FermionOperator.')

    def __rmul__(self, multiplier):
        """Return multiplier * self for a scalar.

        We only define __rmul__ for scalars because the left multiply
        exist for FermionOperator and left multiply
        is also queried as the default behavior.

        Args:
            multiplier: A scalar to multiply by.

        Returns:
            product (FermionOperator)

        Raises:
            TypeError: Object of invalid type cannot multiply FermionOperator.
        """
        if not isinstance(multiplier, (int, float, complex)):
            raise TypeError(
                'Object of invalid type cannot multiply with FermionOperator.')
        return self * multiplier

    def __truediv__(self, divisor):
        """Return self / divisor for a scalar.

        Note that this is always floating point division.

        Args:
            divisor (int|float|complex): A scalar to divide by.

        Returns:
            quotient (FermionOperator)

        Raises:
            TypeError: Cannot divide local operator by non-scalar type.
        """
        if not isinstance(divisor, (int, float, complex)):
            raise TypeError('Cannot divide QubitOperator by non-scalar type.')
        return self * (1.0 / divisor)

    def __div__(self, divisor):
        """For compatibility with Python 2.
        Args:
            divisor (int|float|complex): A scalar to divide by.
        Returns:
            quotient (FermionOperator)
        """
        return self.__truediv__(divisor)

    def __itruediv__(self, divisor):
        """
        Args:
            divisor (int|float|complex): A scalar to divide by.
        Returns:
            quotient (FermionOperator): Mutated self.
        """
        if not isinstance(divisor, (int, float, complex)):
            raise TypeError('Cannot divide QubitOperator by non-scalar type.')
        self *= (1.0 / divisor)
        return self

    def __idiv__(self, divisor):
        """For compatibility with Python 2.
        Args:
            divisor (int|float|complex): A scalar to divide by.
        Returns:
            quotient (FermionOperator): Mutated self.
        """
        return self.__itruediv__(divisor)

    def __iadd__(self, addend):
        """In-place method for += addition of FermionOperator.

        Args:
            addend: A FermionOperator.

        Returns:
            sum (FermionOperator): Mutated self.

        Raises:
            TypeError: Cannot add invalid type.
        """
        if isinstance(addend, FermionOperator):
            for term in addend.terms:
                if term in self.terms:
                    if abs(addend.terms[term] +
                           self.terms[term]) < EQ_TOLERANCE:
                        del self.terms[term]
                    else:
                        self.terms[term] += addend.terms[term]
                else:
                    self.terms[term] = addend.terms[term]
        else:
            raise TypeError('Cannot add invalid type to FermionOperator.')
        return self

    def __add__(self, addend):
        """
        Args:
            addend (FermionOperator): The operator to add.

        Returns:
            sum (FermionOperator)
        """
        summand = copy.deepcopy(self)
        summand += addend
        return summand

    def __sub__(self, subtrahend):
        """
        Args:
            subtrahend (FermionOperator): The operator to subtract.
        Returns:
            difference (FermionOperator)
        """
        if not isinstance(subtrahend, FermionOperator):
            raise TypeError('Cannot subtract invalid type to FermionOperator.')
        return self + (-1. * subtrahend)

    def __neg__(self):
        """
        Returns:
            negation (FermionOperator)
        """
        return -1 * self

    def __pow__(self, exponent):
        """Exponentiate the FermionOperator.

        Args:
            exponent (int): The exponent with which to raise the operator.

        Returns:
            exponentiated (FermionOperator)

        Raises:
            ValueError: Can only raise FermionOperator to non-negative
                integer powers.
        """
        # Handle invalid exponents.
        if not isinstance(exponent, int) or exponent < 0:
            raise ValueError(
                'exponent must be a non-negative int, but was {} {}'.format(
                    type(exponent), repr(exponent)))

        # Initialized identity.
        exponentiated = FermionOperator(())

        # Handle non-zero exponents.
        for i in range(exponent):
            exponentiated *= self
        return exponentiated<|MERGE_RESOLUTION|>--- conflicted
+++ resolved
@@ -264,36 +264,16 @@
                         'Must be 0 (lowering) or 1 (raising).')
 
     @staticmethod
-<<<<<<< HEAD
-    def additive_identity():
-        """
-        Returns:
-            FermionOperator:
-                A fermion operator o with the property that o+x = x+o = x for
-                all other fermion operators x.
-=======
     def zero():
         """
         Returns:
             additive_identity (FermionOperator):
                 A fermion operator o with the property that o+x = x+o = x for
                 all fermion operators x.
->>>>>>> 4f856705
         """
         return FermionOperator(term=None)
 
     @staticmethod
-<<<<<<< HEAD
-    def multiplicative_identity():
-        """
-        Returns:
-            FermionOperator:
-                A fermion operator u with the property that u*x = x*u = x for
-                all other fermion operators x.
-        """
-        return FermionOperator(term=())
-
-=======
     def identity():
         """
         Returns:
@@ -329,7 +309,6 @@
             total *= op
         return total
 
->>>>>>> 4f856705
     def compress(self, abs_tol=EQ_TOLERANCE):
         """
         Eliminates all terms with coefficients close to zero and removes
