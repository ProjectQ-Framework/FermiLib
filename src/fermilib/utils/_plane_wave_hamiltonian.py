--- conflicted
+++ resolved
@@ -217,22 +217,11 @@
             vec1 = vec_func_1(indices_1, grid)
             new_basis = FermionOperator.zero()
             for indices_2 in grid.all_points_indices():
-<<<<<<< HEAD
                 vec2 = vec_func_2(indices_2, grid)
                 spin = None if spinless else ladder_op_mode % 2
                 orbital = orbital_id(grid.length, indices_2, spin)
                 exp_index = phase_factor * 1.0j * numpy.dot(vec1, vec2)
                 if ladder_op_type == 1:
-=======
-                vec_2 = vec_func_2(indices_2, grid)
-                if spinless:
-                    spin = None
-                else:
-                    spin = ladder_operator[0] % 2
-                orbital = orbital_id(grid, indices_2, spin)
-                exp_index = factor * 1.0j * numpy.dot(vec_1, vec_2)
-                if ladder_operator[1] == 1:
->>>>>>> 7a22a0a2
                     exp_index *= -1.0
 
                 element = FermionOperator(((orbital, ladder_op_type),),
