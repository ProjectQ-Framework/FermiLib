#   Licensed under the Apache License, Version 2.0 (the "License");
#   you may not use this file except in compliance with the License.
#   You may obtain a copy of the License at
#
#       http://www.apache.org/licenses/LICENSE-2.0
#
#   Unless required by applicable law or agreed to in writing, software
#   distributed under the License is distributed on an "AS IS" BASIS,
#   WITHOUT WARRANTIES OR CONDITIONS OF ANY KIND, either express or implied.
#   See the License for the specific language governing permissions and
#   limitations under the License.

"""Construct Hamiltonians in plan wave basis and its dual in 3D."""
from __future__ import absolute_import

import numpy

from fermilib.config import *
from fermilib.ops import FermionOperator
from fermilib.utils._grid import Grid
from fermilib.utils._jellium import (orbital_id, grid_indices, position_vector,
                                     momentum_vector, jellium_model)
from fermilib.utils._molecular_data import periodic_hash_table


def dual_basis_u_operator(grid, geometry, spinless):
    """Return the external potential operator in plane wave dual basis.

    Args:
        grid (Grid): The discretization to use.
        geometry: A list of tuples giving the coordinates of each atom.
            example is [('H', (0, 0, 0)), ('H', (0, 0, 0.7414))].
            Distances in atomic units. Use atomic symbols to specify atoms.
        spinless (bool): Whether to use the spinless model or not.

    Returns:
        FermionOperator: The dual basis operator.
    """
    prefactor = -4.0 * numpy.pi / grid.volume_scale()
    operator = None
    if spinless:
        spins = [None]
    else:
        spins = [0, 1]

    for pos_indices in grid.all_points_indices():
        coordinate_p = position_vector(pos_indices, grid)
        for nuclear_term in geometry:
            coordinate_j = numpy.array(nuclear_term[1], float)
            for momenta_indices in grid.all_points_indices():
                momenta = momentum_vector(momenta_indices, grid)
                momenta_squared = momenta.dot(momenta)
                if momenta_squared < EQ_TOLERANCE:
                    continue
                exp_index = 1.0j * momenta.dot(coordinate_j - coordinate_p)
                coefficient = (prefactor / momenta_squared *
                    periodic_hash_table[nuclear_term[0]] * numpy.exp(exp_index))

                for spin_p in spins:
                    orbital_p = orbital_id(
                        grid.length, pos_indices, spin_p)
                    operators = ((orbital_p, 1), (orbital_p, 0))
                    if operator is None:
                        operator = FermionOperator(operators, coefficient)
                    else:
                        operator += FermionOperator(operators, coefficient)

    return operator


def plane_wave_u_operator(grid, geometry, spinless):
    """Return the external potential operator in plane wave basis.

    Args:
        grid (Grid): The discretization to use.
        geometry: A list of tuples giving the coordinates of each atom.
            example is [('H', (0, 0, 0)), ('H', (0, 0, 0.7414))].
            Distances in atomic units. Use atomic symbols to specify atoms.
        spinless: Bool, whether to use the spinless model or not.

    Returns:
        FermionOperator: The plane wave operator.
    """
    prefactor = -4.0 * numpy.pi / grid.volume_scale()
    operator = None
    if spinless:
        spins = [None]
    else:
        spins = [0, 1]

    for indices_p in grid.all_points_indices():
        for indices_q in grid.all_points_indices():
            shift = grid.length // 2
            grid_indices_p_q = [
                (indices_p[i] - indices_q[i] + shift) % grid.length
                for i in range(grid.dimensions)]
            momenta_p_q = momentum_vector(grid_indices_p_q, grid)
            momenta_p_q_squared = momenta_p_q.dot(momenta_p_q)
            if momenta_p_q_squared < EQ_TOLERANCE:
                continue

            for nuclear_term in geometry:
                coordinate_j = numpy.array(nuclear_term[1])
                exp_index = 1.0j * momenta_p_q.dot(coordinate_j)
                coefficient = (prefactor / momenta_p_q_squared *
                    periodic_hash_table[nuclear_term[0]] * numpy.exp(exp_index))

                for spin in spins:
                    orbital_p = orbital_id(grid.length, indices_p, spin)
                    orbital_q = orbital_id(grid.length, indices_q, spin)
                    operators = ((orbital_p, 1), (orbital_q, 0))
                    if operator is None:
                        operator = FermionOperator(operators, coefficient)
                    else:
                        operator += FermionOperator(operators, coefficient)

    return operator


def plane_wave_hamiltonian(grid, geometry,
                           spinless=False, momentum_space=True):
    """Returns Hamiltonian as FermionOperator class.

    Args:
        grid (Grid): The discretization to use.
        geometry: A list of tuples giving the coordinates of each atom.
            example is [('H', (0, 0, 0)), ('H', (0, 0, 0.7414))].
            Distances in atomic units. Use atomic symbols to specify atoms.
        spinless (bool): Whether to use the spinless model or not.
        momentum_space (bool): Whether to return in plane wave basis (True)
            or plane wave dual basis (False).

    Returns:
        FermionOperator: The hamiltonian.
    """
    for item in geometry:
        if len(item[1]) != grid.dimensions:
            raise ValueError("Invalid geometry coordinate.")
        if item[0] not in periodic_hash_table:
            raise ValueError("Invalid nuclear element.")

    jellium_op = jellium_model(grid, spinless, momentum_space)

    if momentum_space:
        external_potential = plane_wave_u_operator(grid, geometry, spinless)
    else:
        external_potential = dual_basis_u_operator(grid, geometry, spinless)

    return jellium_op + external_potential


def fourier_transform(hamiltonian, grid, spinless):
    """Apply Fourier transform to change hamiltonian in plane wave basis.

    .. math::

        c^\dagger_v = \sqrt{1/N} \sum_m {a^\dagger_m \exp(-i k_v r_m)}
        c_v = \sqrt{1/N} \sum_m {a_m \exp(i k_v r_m)}

    Args:
        hamiltonian: The hamiltonian in plane wave basis.
        grid: The discretization to use.
        spinless: Bool, whether to use the spinless model or not.

    Returns:
        hamiltonian_t: An instance of the FermionOperator class.
    """
    return _fourier_transform_helper(hamiltonian=hamiltonian,
                                     grid=grid,
                                     spinless=spinless,
                                     factor=+1,
                                     vec_func_1=momentum_vector,
                                     vec_func_2=position_vector)


def inverse_fourier_transform(hamiltonian, grid, spinless):
    """Apply Fourier transform to change hamiltonian in plane wave dual basis.

    .. math::

        a^\dagger_v = \sqrt{1/N} \sum_m {c^\dagger_m \exp(i k_v r_m)}
        a_v = \sqrt{1/N} \sum_m {c_m \exp(-i k_v r_m)}

    Args:
        hamiltonian: The hamiltonian in plane wave dual basis.
        grid: The discretization to use.
        spinless: Bool, whether to use the spinless model or not.

    Returns:
        hamiltonian_t: An instance of the FermionOperator class.
    """
    return _fourier_transform_helper(hamiltonian=hamiltonian,
                                     grid=grid,
                                     spinless=spinless,
                                     factor=-1,
                                     vec_func_1=position_vector,
                                     vec_func_2=momentum_vector)


def _fourier_transform_helper(hamiltonian, grid, spinless,
                              factor, vec_func_1, vec_func_2):
    hamiltonian_t = None

    for term in hamiltonian.terms:
        transformed_term = None
        for ladder_operator in term:
<<<<<<< HEAD
            indices_1 = grid_indices(ladder_operator[0], grid.dimensions,
                                     grid.length, spinless)
=======
            indices_1 = grid_indices(ladder_operator[0], grid, spinless)
>>>>>>> 1e74868a
            vec_1 = vec_func_1(indices_1, grid)
            new_basis = None
            for indices_2 in grid.all_points_indices():
                vec_2 = vec_func_2(indices_2, grid)
                if spinless:
                    spin = None
                else:
                    spin = ladder_operator[0] % 2
                orbital = orbital_id(grid.length, indices_2, spin)
                exp_index = factor * 1.0j * numpy.dot(vec_1, vec_2)
                if ladder_operator[1] == 1:
                    exp_index *= -1.0

                element = FermionOperator(((orbital, ladder_operator[1]),),
                                          numpy.exp(exp_index))
                if new_basis is None:
                    new_basis = element
                else:
                    new_basis += element

            new_basis *= numpy.sqrt(1.0/float(grid.num_points()))

            if transformed_term is None:
                transformed_term = new_basis
            else:
                transformed_term *= new_basis
        if transformed_term is None:
            continue

        # Coefficient.
        transformed_term *= hamiltonian.terms[term]

        if hamiltonian_t is None:
            hamiltonian_t = transformed_term
        else:
            hamiltonian_t += transformed_term

    return hamiltonian_t<|MERGE_RESOLUTION|>--- conflicted
+++ resolved
@@ -204,12 +204,7 @@
     for term in hamiltonian.terms:
         transformed_term = None
         for ladder_operator in term:
-<<<<<<< HEAD
-            indices_1 = grid_indices(ladder_operator[0], grid.dimensions,
-                                     grid.length, spinless)
-=======
             indices_1 = grid_indices(ladder_operator[0], grid, spinless)
->>>>>>> 1e74868a
             vec_1 = vec_func_1(indices_1, grid)
             new_basis = None
             for indices_2 in grid.all_points_indices():
