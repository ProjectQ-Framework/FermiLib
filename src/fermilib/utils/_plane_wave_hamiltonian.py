--- conflicted
+++ resolved
@@ -12,8 +12,6 @@
 
 """Construct Hamiltonians in plan wave basis and its dual in 3D."""
 from __future__ import absolute_import
-
-import itertools
 
 import numpy
 
@@ -170,56 +168,6 @@
     Returns:
         hamiltonian_t: An instance of the FermionOperator class.
     """
-<<<<<<< HEAD
-    hamiltonian_t = None
-    grid = Grid(dimensions=n_dimensions,
-                length=grid_length,
-                scale=length_scale)
-
-    for term in hamiltonian.terms:
-        transformed_term = None
-        for ladder_operator in term:
-            momentum_indices = grid_indices(ladder_operator[0], grid, spinless)
-            momentum_vec = momentum_vector(momentum_indices, grid)
-            new_basis = None
-            for position_indices in itertools.product(range(grid_length),
-                                                      repeat=n_dimensions):
-                position_vec = position_vector(position_indices, grid)
-                if spinless:
-                    spin = None
-                else:
-                    spin = ladder_operator[0] % 2
-                orbital = orbital_id(grid_length, position_indices, spin)
-                exp_index = 1.0j * numpy.dot(momentum_vec, position_vec)
-                if ladder_operator[1] == 1:
-                    exp_index *= -1.0
-
-                element = FermionOperator(((orbital, ladder_operator[1]),),
-                                          numpy.exp(exp_index))
-                if new_basis is None:
-                    new_basis = element
-                else:
-                    new_basis += element
-
-            new_basis *= numpy.sqrt(1.0/float(grid_length**n_dimensions))
-
-            if transformed_term is None:
-                transformed_term = new_basis
-            else:
-                transformed_term *= new_basis
-        if transformed_term is None:
-            continue
-
-        # Coefficient.
-        transformed_term *= hamiltonian.terms[term]
-
-        if hamiltonian_t is None:
-            hamiltonian_t = transformed_term
-        else:
-            hamiltonian_t += transformed_term
-
-    return hamiltonian_t
-=======
     return _fourier_transform_helper(hamiltonian=hamiltonian,
                                      n_dimensions=n_dimensions,
                                      grid_length=grid_length,
@@ -228,7 +176,6 @@
                                      factor=+1,
                                      vec_func_1=momentum_vector,
                                      vec_func_2=position_vector)
->>>>>>> fa64e457
 
 
 def inverse_fourier_transform(hamiltonian, n_dimensions, grid_length,
@@ -271,17 +218,10 @@
     for term in hamiltonian.terms:
         transformed_term = None
         for ladder_operator in term:
-<<<<<<< HEAD
-            position_indices = grid_indices(ladder_operator[0], grid, spinless)
-            position_vec = position_vector(position_indices, grid)
-=======
-            indices_1 = grid_indices(ladder_operator[0], n_dimensions,
-                                     grid_length, spinless)
+            indices_1 = grid_indices(ladder_operator[0], grid, spinless)
             vec_1 = vec_func_1(indices_1, grid)
->>>>>>> fa64e457
             new_basis = None
-            for indices_2 in itertools.product(range(grid_length),
-                                               repeat=n_dimensions):
+            for indices_2 in grid.all_points_indices():
                 vec_2 = vec_func_2(indices_2, grid)
                 if spinless:
                     spin = None
