--- conflicted
+++ resolved
@@ -28,20 +28,11 @@
     """Return the tensor factor of a orbital with given coordinates and spin.
 
     Args:
-<<<<<<< HEAD
-        grid_length: Int, the number of points in one dimension of the grid.
-        grid_coordinates (int|iterable[int]):
-            List or tuple of ints giving coordinates of grid element.
-            Acceptable to provide an int (instead of tuple or list) for 1D
-            case.
-        spin (0|1|None): 0 means spin down and 1 means spin up.
-=======
         grid (Grid): The discretization to use.
         grid_coordinates: List or tuple of ints giving coordinates of grid
             element. Acceptable to provide an int (instead of tuple or list)
             for 1D case.
         spin: Boole, 0 means spin down and 1 means spin up.
->>>>>>> 7d20e398
             If None, assume spinless model.
 
     Returns:
