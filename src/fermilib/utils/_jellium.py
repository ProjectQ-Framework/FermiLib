--- conflicted
+++ resolved
@@ -13,12 +13,10 @@
 """This module constructs Hamiltonians for the uniform electron gas."""
 from __future__ import absolute_import
 
-import itertools
 import numpy
+from projectq.ops import QubitOperator
 
 from fermilib.ops import FermionOperator
-
-from projectq.ops import QubitOperator
 
 
 # Exceptions.
@@ -264,28 +262,15 @@
 
     # Loop once through all lattice sites.
     for grid_indices_a in grid.all_points_indices():
-<<<<<<< HEAD
         coordinates_a = position_vector(grid_indices_a, grid)
         for grid_indices_b in grid.all_points_indices():
             coordinates_b = position_vector(grid_indices_b, grid)
-=======
-        coordinates_a = position_vector(
-            grid_indices_a, grid.length, grid.scale)
-        for grid_indices_b in grid.all_points_indices():
-            coordinates_b = position_vector(
-                grid_indices_b, grid.length, grid.scale)
->>>>>>> 234f4fb9
             differences = coordinates_b - coordinates_a
 
             # Compute coefficient.
             coefficient = 0.
             for momenta_indices in grid.all_points_indices():
-<<<<<<< HEAD
                 momenta = momentum_vector(momenta_indices, grid)
-=======
-                momenta = momentum_vector(
-                    momenta_indices, grid.length, grid.scale)
->>>>>>> 234f4fb9
                 if momenta.any():
                     coefficient += (
                         numpy.cos(momenta.dot(differences)) *
@@ -375,14 +360,7 @@
         hamiltonian += momentum_potential_operator(grid, spinless)
     else:
         hamiltonian = position_kinetic_operator(grid, spinless)
-<<<<<<< HEAD
         hamiltonian += position_potential_operator(grid, spinless)
-=======
-        hamiltonian += position_potential_operator(grid.dimensions,
-                                                   grid.length,
-                                                   grid.scale,
-                                                   spinless)
->>>>>>> 234f4fb9
     return hamiltonian
 
 
